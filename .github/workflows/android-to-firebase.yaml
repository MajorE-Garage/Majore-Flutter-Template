--- conflicted
+++ resolved
@@ -53,11 +53,7 @@
 jobs:
   build-and-send:
     if: |
-<<<<<<< HEAD
       (github.event_name == 'workflow_dispatch') ||
-=======
-      (github.event_name == 'workflow_dispatch' ||
->>>>>>> 0b1d6136
       (github.event_name == 'pull_request' && github.event.action == 'ready_for_review') ||
       (github.event_name == 'issue_comment' && 
        github.event.issue.pull_request != null &&
