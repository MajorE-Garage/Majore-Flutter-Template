--- conflicted
+++ resolved
@@ -49,19 +49,10 @@
           themeMode: themeManager.themeMode,
           debugShowCheckedModeBanner: !EnvironmentConfig.isProd,
           title: EnvironmentConfig.appName,
-<<<<<<< HEAD
-          localizationsDelegates: const [],
-          routerConfig: AppGoRouter.goRouter,
-=======
           localizationsDelegates: AppTranslations.localizationsDelegates,
           supportedLocales: AppTranslations.supportedLocales,
           locale: const Locale('en', ''),
-          initialRoute: AppRoutes.splashRoute,
-          routes: AppRoutes.routes,
-          onGenerateRoute: AppRoutes.generateRoutes,
-          navigatorKey: AppNavigator.mainKey,
-          navigatorObservers: [AppNavigatorObserver.instance],
->>>>>>> bdbb80fd
+          routerConfig: AppGoRouter.goRouter,
           builder: (context, widget) {
             if (kReleaseMode) {
               const errT = Text('A rendering error occured');
